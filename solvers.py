from __future__ import division

import numpy as np
import pandas as pd
from scipy import integrate, special
import sympy as sym

import models

# represent endogenous variables mu and theta as a deferred vector
V = sym.DeferredVector('V')


class ShootingSolver(object):
    """Solves a model using forward shooting."""

    __numeric_input_types = None

    __numeric_jacobian = None

    __numeric_profit = None

    __numeric_quantities = None

    __numeric_span_of_control = None

    __numeric_system = None

    __numeric_type_resource = None

    __numeric_wage = None

    __integrator = None

    _modules = [{'ImmutableMatrix': np.array, 'erf': special.erf}, 'numpy']

    def __init__(self, model):
        """
        Create an instance of the ShootingSolver class.

        """
        self.model = model

    @property
    def _numeric_input_types(self):
        """
        Vectorized function for numerical evaluation of the input type
        complementarity.

        :getter: Return current function for evaluating the complementarity.
        :type: function

        """
        if self.__numeric_input_types is None:
            self.__numeric_input_types = sym.lambdify(self._symbolic_args,
                                                      self._symbolic_input_types,
                                                      self._modules)
        return self.__numeric_input_types

    @property
    def _numeric_jacobian(self):
        """
        Vectorized function for numerical evaluation of model Jacobian.

        :getter: Return current function for evaluating the Jacobian.
        :type: function

        """
        if self.__numeric_jacobian is None:
            self.__numeric_jacobian = sym.lambdify(self._symbolic_args,
                                                   self._symbolic_jacobian,
                                                   self._modules)
        return self.__numeric_jacobian

    @property
    def _numeric_profit(self):
        """
        Vectorized function for numerical evaluation of profits.

        :getter: Return current function for evaluating profits.
        :type: function

        """
        if self.__numeric_profit is None:
            self.__numeric_profit = sym.lambdify(self._symbolic_args,
                                                 self._symbolic_profit,
                                                 self._modules)
        return self.__numeric_profit

    @property
    def _numeric_quantities(self):
        """
        Vectorized function for numerical evaluation of the quantity
        complementarity.

        :getter: Return current function for evaluating the complementarity.
        :type: function

        """
        if self.__numeric_quantities is None:
            self.__numeric_quantities = sym.lambdify(self._symbolic_args,
                                                     self._symbolic_quantities,
                                                     self._modules)
        return self.__numeric_quantities

    @property
    def _numeric_span_of_control(self):
        """
        Vectorized function for numerical evaluation of the resource
        complementarity.

        :getter: Return current function for evaluating the complementarity.
        :type: function

        """
        if self.__numeric_span_of_control is None:
            self.__numeric_span_of_control = sym.lambdify(self._symbolic_args,
                                                          self._symbolic_span_of_control,
                                                          self._modules)
        return self.__numeric_span_of_control

    @property
    def _numeric_system(self):
        """
        Vectorized function for numerical evaluation of model system.

        :getter: Return current function for evaluating the system.
        :type: function

        """
        if self.__numeric_system is None:
            self.__numeric_system = sym.lambdify(self._symbolic_args,
                                                 self._symbolic_system,
                                                 self._modules)
        return self.__numeric_system

    @property
    def _numeric_type_resource(self):
        """
        Vectorized function for numerical evaluation of the resource
        complementarity.

        :getter: Return current function for evaluating the complementarity.
        :type: function

        """
        if self.__numeric_type_resource is None:
            self.__numeric_type_resource = sym.lambdify(self._symbolic_args,
                                                        self._symbolic_type_resource,
                                                        self._modules)
        return self.__numeric_type_resource

    @property
    def _numeric_wage(self):
        """
        Vectorized function for numerical evaluation of wages.

        :getter: Return current function for evaluating wages.
        :type: function

        """
        if self.__numeric_wage is None:
            self.__numeric_wage = sym.lambdify(self._symbolic_args,
                                               self._symbolic_wage,
                                               self._modules)
        return self.__numeric_wage

    @property
    def _solution(self):
        """
        Solution to the model represented as a NumPy array.

        :getter: Return the array represnting the current solution
        :setter: Set a new array defining the solution.
        :type: numpy.ndarray

        """
        return self.__solution

    @_solution.setter
    def _solution(self, value):
        """Set a new value for the solution array."""
        self.__solution = value

    @property
    def _symbolic_args(self):
        """
        Symbolic arguments used when lambdifying symbolic Jacobian and system.

        :getter: Return the list of symbolic arguments.
        :type: list

        """
        return self._symbolic_variables + self._symbolic_params

    @property
    def _symbolic_equations(self):
        """
        Symbolic expressions defining the right-hand side of a system of ODEs.

        :getter: Return the list of symbolic expressions.
        :type: list

        """
        return [self.model.matching.mu_prime, self.model.matching.theta_prime]

    @property
    def _symbolic_input_types(self):
        """
        Symbolic expression for complementarity between input types.

        :getter: Return the current expression for the complementarity.
        :type: sympy.Basic

        """
        Fxy = self.model.matching.input_types
        return Fxy.subs({'mu': V[0], 'theta': V[1]})

    @property
    def _symbolic_jacobian(self):
        """
        Symbolic expressions defining the Jacobian of a system of ODEs.

        :getter: Return the symbolic Jacobian.
        :type: sympy.Basic

        """
        return self._symbolic_system.jacobian([V[0], V[1]])

    @property
    def _symbolic_params(self):
        """
        Symbolic parameters passed as arguments when lambdifying symbolic
        Jacobian and system.

        :getter: Return the list of symbolic parameter arguments.
        :type: list

        """
        return sym.var(list(self.model.params.keys()))

    @property
    def _symbolic_profit(self):
        """
        Symbolic expression defining profit.

        :getter: Return the symbolic expression for profits.
        :type: sympy.Basic

        """
        profit = self.model.matching.profit
        return profit.subs({'mu': V[0], 'theta': V[1]})

    @property
    def _symbolic_quantities(self):
        """
        Symbolic expression for complementarity between input quantities.

        :getter: Return the current expression for the complementarity.
        :type: sympy.Basic

        """
        Flr = self.model.matching.quantities
        return Flr.subs({'mu': V[0], 'theta': V[1]})

    @property
    def _symbolic_span_of_control(self):
        """
        Symbolic expression for span-of-control complementarity.

        :getter: Return the current expression for the complementarity.
        :type: sympy.Basic

        """
        Fyl = self.model.matching.span_of_control
        return Fyl.subs({'mu': V[0], 'theta': V[1]})

    @property
    def _symbolic_system(self):
        """
        Symbolic matrix defining the right-hand side of a system of ODEs.

        :getter: Return the symbolic matrix.
        :type: sympy.Matrix

        """
        system = sym.Matrix(self._symbolic_equations)
        return system.subs({'mu': V[0], 'theta': V[1]})

    @property
    def _symbolic_type_resource(self):
        """
        Symbolic expression for complementarity between worker type and
        firm resources.

        :getter: Return the current expression for the complementarity.
        :type: sympy.Basic

        """
        Fxr = self.model.matching.type_resource
        return Fxr.subs({'mu': V[0], 'theta': V[1]})

    @property
    def _symbolic_variables(self):
        """
        Symbolic variables passed as arguments when lambdifying symbolic
        Jacobian and system.

        :getter: Return the list of symbolic variable arguments.
        :type: list

        """
        return [self.model.workers.var, V]

    @property
    def _symbolic_wage(self):
        """
        Symbolic expression defining wages.

        :getter: Return the symbolic expression for wages.
        :type: sympy.Basic

        """
        wage = self.model.matching.wage
        return wage.subs({'mu': V[0], 'theta': V[1]})

    @property
    def integrator(self):
        """
        Integrator for solving a system of ordinary differential equations.

        :getter: Return the current integrator.
        :type: scipy.integrate.ode

        """
        if self.__integrator is None:
            self.__integrator = integrate.ode(f=self.evaluate_rhs,
                                              jac=self.evaluate_jacobian)
        return self.__integrator

    @property
    def model(self):
        """
        Instance of the models.Model class to be solved via forward shooting.

        :getter: Return the current models.Model instance.
        :setter: Set a new models.Model instance.
        :type: models.Model

        """
        return self._model

    @model.setter
    def model(self, model):
        """Set a new Model attribute."""
        self._model = self._validate_model(model)
        self._clear_cache()

    @property
    def solution(self):
        """
        Solution to the model represented as a Pandas DataFrame.

        :getter: Return the DataFrame representing the current solution.
        :type: pandas.DataFrame

        """
        col_names = ['x', 'firm productivity', 'firm size', 'wage', 'profit']
        df = pd.DataFrame(self._solution, columns=col_names)
        if self.model.assortativity == 'positive':
            df.sort('x', inplace=True)
        else:
            pass
        return df.set_index('x')

    def _check_pam(self, step, tol):
        r"""
        Check necessary condition required for a positive assortative
        matching (PAM).

        Parameters
        ----------
        step : numpy.ndarray (shape=(5,))
            Step along a putative solution to the model.
        tol : float
            Difference between left and right hand sides of the PAM condition
            must be less than the specified tolerance.

        Returns
        -------
        check : boolean
            Flag indicating whether positive assortative matching condition is
            satisfied for the given step.

        """
        # unpack the step
        x, V = step[0], step[1:3]

        LHS = self.evaluate_input_types(x, V) * self.evaluate_quantities(x, V)
        RHS = (self.evaluate_span_of_control(x, V) *
               self.evaluate_type_resource(x, V))

        if np.isclose(LHS - RHS, 0):
            check = True
        else:
            check = LHS > RHS

        return check

    def _clear_cache(self):
        """Clear cached functions used for numerical evaluation."""
        self.__numeric_input_types = None
        self.__numeric_jacobian = None
        self.__numeric_profit = None
        self.__numeric_quantities = None
        self.__numeric_span_of_control = None
        self.__numeric_system = None
        self.__numeric_type_resource = None
        self.__numeric_wage = None
        self.__integrator = None

    def _compute_step_sizes(self, number_knots, knots):
        """Computes an array of implied step sizes given some knot sequence."""
        # expected bounds on the knots sequence
        x_lower = self.model.workers.lower
        x_upper = self.model.workers.upper

        if (number_knots is not None) and (knots is None):
            step_size = (x_upper - x_lower) / (number_knots - 1)
            step_sizes = np.repeat(step_size, number_knots - 1)
        elif (number_knots is None) and (knots is not None):
            assert knots[0] == x_lower
            assert knots[-1] == x_upper
            step_sizes = np.diff(knots, 1)
        else:
            raise ValueError("Either 'number_knots' or 'knots' must be specified!")

        if self.model.assortativity == 'positive':
            step_sizes = step_sizes[::-1]

        return step_sizes

    def _converged_firms(self, tol):
        """Check whether solution component for firms has converged."""
        mu = self.integrator.y[0]
        y_lower = self.model.firms.lower

        if abs(mu - y_lower) / mu <= tol:  # use relative values!
            converged = True
        else:
            converged = False

        return converged

    def _converged_workers(self, tol):
        """Check whether solution component for workers has converged."""
        x = self.integrator.t
        x_lower = self.model.workers.lower
        x_upper = self.model.workers.upper

        if self.model.assortativity == 'positive':
            if abs(x - x_lower) / x <= tol:  # use relative values!
                converged = True
            else:
                converged = False
        else:
            if abs(x - x_upper) / x <= tol:  # use relative values!
                converged = True
            else:
                converged = False

        return converged

    def _exhausted_firms(self, tol):
        """Check whether firms have been exhausted."""
        mu = self.integrator.y[0]
        y_lower = self.model.firms.lower

        if (mu - y_lower) / mu < -tol:  # use relative values!
            exhausted = True
        else:
            exhausted = False

        return exhausted

    def _guess_firm_size_upper_too_low(self, bound, tol):
        """Check whether guess for upper bound for firm size is too low."""
        theta = self.integrator.y[1]
        return abs(theta - bound) / theta <= tol  # use relative values!

    def _reset_solution(self, firm_size):
        """
        Reset the initial condition for the integrator and re-initialze the
        solution array.

        Parameters
        ----------
        firm_size : float

        """
        x_lower, x_upper = self.model.workers.lower, self.model.workers.upper
        y_upper = self.model.firms.upper
        initial_V = np.array([y_upper, firm_size])

        if self.model.assortativity == 'positive':
            self.integrator.set_initial_value(initial_V, x_upper)
            wage = self.evaluate_wage(x_upper, initial_V)
            profit = self.evaluate_profit(x_upper, initial_V)
            self._solution = np.hstack((x_upper, initial_V, wage, profit))
        else:
            self.integrator.set_initial_value(initial_V, x_lower)
            wage = self.evaluate_wage(x_lower, initial_V)
            profit = self.evaluate_profit(x_lower, initial_V)
            self._solution = np.hstack((x_lower, initial_V, wage, profit))

    def _update_initial_guess(self, lower, upper):
        """
        Use bisection method to arrive at new initial guess for firm size.

        Parameters
        ----------
        lower : float
            Lower bound on the true initial condition for firm size.
        upper : float
            Upper bound on the true initial condition for firm size.

        Returns
        -------
        guess : float
            New initial guess for firm size.

        """
        err_mesg = 'Upper and lower bounds are identical: check solver tols!'
        assert (upper - lower) / upper > np.finfo('float').eps, err_mesg
        guess = 0.5 * (lower + upper)
        return guess

    def _update_solution(self, step_size):
        """
        Update the solution array.

        Parameters
        ----------
        step_size : float
            Step size for determining next point in the solution.

        """
        if self.model.assortativity == 'positive':
            self.integrator.integrate(self.integrator.t - step_size)
            x, V = self.integrator.t, self.integrator.y
        else:
            self.integrator.integrate(self.integrator.t + step_size)
            x, V = self.integrator.t, self.integrator.y

        assert V[1] > 0.0, "Firm size should be non-negative!"

        # update the putative equilibrium solution
        wage = self.evaluate_wage(x, V)
        profit = self.evaluate_profit(x, V)
        step = np.hstack((x, V, wage, profit))
        self._solution = np.vstack((self._solution, step))

    @staticmethod
    def _validate_model(model):
        """Validate the model attribute."""
        if not isinstance(model, models.Model):
            mesg = ("Attribute 'model' must have type models.Model, not {}.")
            raise AttributeError(mesg.format(model.__class__))
        else:
            return model

    def _validate_solution(self, solution, tol):
        """Validate a putative solution to the model."""
        check = np.apply_along_axis(self._check_pam, 1, solution, tol)
        if self.model.assortativity == 'positive' and (not check.all()):
            mesg = ("Approximated solution failed to satisfy required " +
                    "assortativity condition.")
            raise ValueError(mesg)
        elif self.model.assortativity == 'negative' and (check.all()):
            mesg = ("Approximated solution failed to satisfy required " +
                    "assortativity condition.")
            raise ValueError(mesg)
        else:
            pass

    def evaluate_input_types(self, x, V):
        r"""
        Numerically evaluate complementarity between input types.

        Parameters
        ----------
        x : float
            Value for worker skill (i.e., the independent variable).
        V : numpy.array (shape=(2,))
            Array of values for the dependent variables with ordering:
            :math:`[\mu, \theta]`.

        Returns
        -------
        input_types : float
            Complementarity between input types.

        """
        input_types = self._numeric_input_types(x, V, *self.model.params.values())
        return input_types

    def evaluate_jacobian(self, x, V):
        r"""
        Numerically evaluate model Jacobian.

        Parameters
        ----------
        x : float
            Value for worker skill (i.e., the independent variable).
        V : numpy.array (shape=(2,))
            Array of values for the dependent variables with ordering:
            :math:`[\mu, \theta]`.

        Returns
        -------
        jac : numpy.array (shape=(2,2))
            Jacobian matrix of partial derivatives.

        """
        jac = self._numeric_jacobian(x, V, *self.model.params.values())
        return jac

    def evaluate_profit(self, x, V):
        r"""
        Numerically evaluate profit for a firm with productivity V[0] and size
        V[1] when matched with a worker with skill x.

        Parameters
        ----------
        x : float
            Value for worker skill (i.e., the independent variable).
        V : numpy.array (shape=(2,))
            Array of values for the dependent variables with ordering:
            :math:`[\mu, \theta]`.

        Returns
        -------
        profit : float
            Firm's profit.

        """
        profit = self._numeric_profit(x, V, *self.model.params.values())
        assert profit > 0.0, "Profit should be non-negative!"
        return profit

    def evaluate_rhs(self, x, V):
        r"""
        Numerically evaluate right-hand side of the system of ODEs.

        Parameters
        ----------
        x : float
            Value for worker skill (i.e., the independent variable).
        V : numpy.array (shape=(2,))
            Array of values for the dependent variables with ordering:
            :math:`[\mu, \theta]`.

        Returns
        -------
        rhs : numpy.array (shape=(2,))
            Right hand side of the system of ODEs.

        """
        rhs = self._numeric_system(x, V, *self.model.params.values()).ravel()
        return rhs

    def evaluate_quantities(self, x, V):
        r"""
        Numerically evaluate quantities complementarity.

        Parameters
        ----------
        x : float
            Value for worker skill (i.e., the independent variable).
        V : numpy.array (shape=(2,))
            Array of values for the dependent variables with ordering:
            :math:`[\mu, \theta]`.

        Returns
        -------
        quantities : float
            Complementarity between quantities

        """
        quantities = self._numeric_quantities(x, V, *self.model.params.values())
        return quantities

    def evaluate_type_resource(self, x, V):
        r"""
        Numerically evaluate complementarity between worker skill and
        firm resources.

        Parameters
        ----------
        x : float
            Value for worker skill (i.e., the independent variable).
        V : numpy.array (shape=(2,))
            Array of values for the dependent variables with ordering:
            :math:`[\mu, \theta]`.

        Returns
        -------
        resource : float
            Complementarity between worker skill and firm resources.

        """
        resource = self._numeric_type_resource(x, V, *self.model.params.values())
        return resource

    def evaluate_span_of_control(self, x, V):
        r"""
        Numerically evaluate span-of-control complementarity.

        Parameters
        ----------
        x : float
            Value for worker skill (i.e., the independent variable).
        V : numpy.array (shape=(2,))
            Array of values for the dependent variables with ordering:
            :math:`[\mu, \theta]`.

        Returns
        -------
        span_of_control : float
            Span-of-control complementarity.

        """
        span_of_control = self._numeric_span_of_control(x, V, *self.model.params.values())
        return span_of_control

    def evaluate_wage(self, x, V):
        r"""
        Numerically evaluate wage for a worker with skill level x when matched
        to a firm with productivity V[0] with size V[1].

        Parameters
        ----------
        x : float
            Value for worker skill (i.e., the independent variable).
        V : numpy.array (shape=(2,))
            Array of values for the dependent variables with ordering:
            :math:`[\mu, \theta]`.

        Returns
        -------
        wage : float
            Worker's wage.

        """
        wage = self._numeric_wage(x, V, *self.model.params.values())
        assert wage > 0.0, "Wage should be non-negative!"
        return wage

    def solve(self, guess_firm_size_upper, number_knots=None, knots=None, tol=1e-6,
              integrator='dopri5', message=False, **kwargs):
        """
        Solve for assortative matching equilibrium.

        Parameters
        ----------
        guess_firm_size_upper : float
            Upper bound on the range of possible values for the initial
            condition for firm size.
        number_knots : int (default=100)
            Number of knots to use in approximating the solution. The number of
            knots determines the step size used by the ODE solver.
        knots : numpy.ndarray (default=None)
            Grid of knots to use in approximating the solution. The knots array
            should start at x_lower and end at x_upper (inclusive!)
        tol : float (default=1e-6)
            Convergence tolerance.
        integrator: string (default='dopri5')
            Integrator to use in appoximating the solution. Valid options are:
            'dopri5', 'lsoda', 'vode', 'dop853'. See `scipy.optimize.ode` for
            complete description of each solver.
        message : boolean (default=False)
            Flag indicating whether or not to print progress messages.
        **kwargs : dict
            Dictionary of optional, solver specific, keyword arguments. setter
            `scipy.optimize.ode` for details.

        Notes
        -----
        * User must either specify the `number_knots` or the `knots` keyword
        argument (not both).
        * Rather than returning a result, this method modifies the `_solution`
        attribute of the `Solver` class. To final solution is stored as a
        `pandas.DataFrame` in the `solution` attribute.

        """
        # initialize integrator
        self.integrator.set_integrator(integrator, **kwargs)

        # initialize the solution
        firm_size_lower = 0.0
        firm_size_upper = guess_firm_size_upper
        guess_firm_size = 0.5 * (firm_size_upper + firm_size_lower)
        self._reset_solution(guess_firm_size)

        # get the array of step sizes
        step_sizes = self._compute_step_sizes(number_knots, knots)
        idx = 0

        while self.integrator.successful():

<<<<<<< HEAD
            if self._guess_firm_size_upper_too_low(guess_firm_size_upper, tol):
                if message:
                    mesg = ("Failure! Need to increase initial guess for " +
                            "upper bound on firm size!")
                    print(mesg)
                break

            step_size = step_sizes[idx]
            assert step_size > 0
=======
>>>>>>> d78cc2c6
            self._update_solution(step_size)

            if self._converged_workers(tol) and self._converged_firms(tol):
                self._validate_solution(self._solution, tol)
                mesg = "Success! All workers and firms are matched"
                print(mesg)
                break

            elif (not self._converged_workers(tol)) and self._exhausted_firms(tol):
                if message:
                    mesg = ("Exhausted firms: initial guess of {} for firm " +
                            "size is too low.")
                    print(mesg.format(guess_firm_size))
                firm_size_lower = guess_firm_size
                idx = 0  # don't forget to reset the index for step-sizes!

            elif self._converged_workers(tol) and self._exhausted_firms(tol):
                if message:
                    mesg = ("Exhausted firms: initial guess of {} for firm " +
                            "size was too low!")
                    print(mesg.format(guess_firm_size))
                firm_size_lower = guess_firm_size
                idx = 0  # don't forget to reset the index for step-sizes!

            elif self._converged_workers(tol) and (not self._exhausted_firms(tol)):
                if message:
                    mesg = ("Exhausted workers: initial guess of {} for " +
                            "firm size is too high!")
                    print(mesg.format(guess_firm_size))
                firm_size_upper = guess_firm_size
                idx = 0  # don't forget to reset the index for step-sizes!

<<<<<<< HEAD
            elif self._firm_size_close_to_zero(tol):
                if message:
                    mesg = ("Firm size is zero: initial guess of {} for " +
                            "firm size was too low!")
                    print(mesg.format(guess_firm_size))
                firm_size_lower = guess_firm_size
                idx = 0  # don't forget to reset the index for step-sizes!

=======
>>>>>>> d78cc2c6
            else:
                idx += 1  # don't forget to increment the step-size index!
                continue

            guess_firm_size = self._update_initial_guess(firm_size_lower,
                                                         firm_size_upper)

            self._reset_solution(guess_firm_size)

            # reset solution should not be too close to guess_firm_size_upper!
            err_mesg = ("Failure! Need to increase initial guess for upper " +
                        "bound on firm size!")
            assert not self._guess_firm_size_upper_too_low(guess_firm_size_upper, tol), err_mesg<|MERGE_RESOLUTION|>--- conflicted
+++ resolved
@@ -808,18 +808,8 @@
 
         while self.integrator.successful():
 
-<<<<<<< HEAD
-            if self._guess_firm_size_upper_too_low(guess_firm_size_upper, tol):
-                if message:
-                    mesg = ("Failure! Need to increase initial guess for " +
-                            "upper bound on firm size!")
-                    print(mesg)
-                break
-
             step_size = step_sizes[idx]
             assert step_size > 0
-=======
->>>>>>> d78cc2c6
             self._update_solution(step_size)
 
             if self._converged_workers(tol) and self._converged_firms(tol):
@@ -852,17 +842,6 @@
                 firm_size_upper = guess_firm_size
                 idx = 0  # don't forget to reset the index for step-sizes!
 
-<<<<<<< HEAD
-            elif self._firm_size_close_to_zero(tol):
-                if message:
-                    mesg = ("Firm size is zero: initial guess of {} for " +
-                            "firm size was too low!")
-                    print(mesg.format(guess_firm_size))
-                firm_size_lower = guess_firm_size
-                idx = 0  # don't forget to reset the index for step-sizes!
-
-=======
->>>>>>> d78cc2c6
             else:
                 idx += 1  # don't forget to increment the step-size index!
                 continue
