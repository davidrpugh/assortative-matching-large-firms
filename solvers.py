--- conflicted
+++ resolved
@@ -1,17 +1,11 @@
 """
 Contains the base class for the solver.py module.
-<<<<<<< HEAD
 
 @author : David R. Pugh
 
 """
 from __future__ import division
-=======
->>>>>>> 04a3c86a
-
-@author : David R. Pugh
-
-"""
+
 import numpy as np
 import pandas as pd
 from scipy import special
@@ -57,24 +51,9 @@
 
     @property
     def _numeric_mu_prime(self):
-<<<<<<< HEAD
-        r"""
-        Vectorized function for numerical evaluation of the ODE describing
-        the behavior of :math:`\mu(x)`.
-
-        :getter: Return current function for evaluating :math:`\mu(x)'`.
-        :type: function
-
-        """
-        if self.__numeric_mu_prime is None:
-            self.__numeric_mu_prime = sym.lambdify(self._symbolic_args,
-                                                   self._symbolic_mu_prime,
-                                                   self._modules)
-=======
         r"""Numerical evaluation of the ODE describing :math:`\mu(x)`."""
         if self.__numeric_mu_prime is None:
             self.__numeric_mu_prime = self._lambdify(self._symbolic_mu_prime)
->>>>>>> 04a3c86a
         return self.__numeric_mu_prime
 
     @property
@@ -100,24 +79,9 @@
 
     @property
     def _numeric_theta_prime(self):
-<<<<<<< HEAD
-        r"""
-        Vectorized function for numerical evaluation of the ODE describing
-        the behavior of :math:`\theta(x)`.
-
-        :getter: Return current function for evaluating :math:`\theta(x)'`.
-        :type: function
-
-        """
-        if self.__numeric_theta_prime is None:
-            self.__numeric_theta_prime = sym.lambdify(self._symbolic_args,
-                                                      self._symbolic_theta_prime,
-                                                      self._modules)
-=======
         r"""Numerical evaluation of the ODE describing :math:`\theta(x)`."""
         if self.__numeric_theta_prime is None:
             self.__numeric_theta_prime = self._lambdify(self._symbolic_theta_prime)
->>>>>>> 04a3c86a
         return self.__numeric_theta_prime
 
     @property
@@ -151,17 +115,7 @@
 
     @property
     def _symbolic_change_of_vars(self):
-<<<<<<< HEAD
-        """
-        Symbolic change of variables
-
-        :getter: Return the dictionary of variables substitutions.
-        :type: dict
-
-        """
-=======
         """Symbolic change of variables."""
->>>>>>> 04a3c86a
         return {'mu': V[0], 'theta': V[1]}
 
     @property
@@ -172,17 +126,7 @@
 
     @property
     def _symbolic_mu_prime(self):
-<<<<<<< HEAD
-        r"""
-        Symbolic expression for the :math:`\mu'(x)`.
-
-        :getter: Return the symbolic expression.
-        :type: sympy.Basic
-
-        """
-=======
-        r"""Symbolic expression for the :math:`\mu'(x)`."""
->>>>>>> 04a3c86a
+        """Symbolic expression for the :math:`\mu'(x)`."""
         return self.model.matching.mu_prime.subs(self._symbolic_change_of_vars)
 
     @property
@@ -210,17 +154,7 @@
 
     @property
     def _symbolic_theta_prime(self):
-<<<<<<< HEAD
-        r"""
-        Symbolic expression for the :math:`\theta'(x)`.
-
-        :getter: Return the symbolic expression.
-        :type: sympy.Basic
-
-        """
-=======
         r"""Symbolic expression for the :math:`\theta'(x)`."""
->>>>>>> 04a3c86a
         return self.model.matching.theta_prime.subs(self._symbolic_change_of_vars)
 
     @property
@@ -301,13 +235,10 @@
         self.__numeric_theta_prime = None
         self.__numeric_type_resource = None
         self.__numeric_wage = None
-<<<<<<< HEAD
-=======
 
     def _lambdify(self, expression):
         """Lambdifies a symbolic expression."""
         return sym.lambdify(self._symbolic_args, expression, self._modules)
->>>>>>> 04a3c86a
 
     @staticmethod
     def _validate_model(model):
@@ -425,7 +356,6 @@
         """
         quantities = self._numeric_quantities(x, V, *self.model.params.values())
         return quantities
-<<<<<<< HEAD
 
     def evaluate_residual_mu(self, x):
         r"""
@@ -450,32 +380,6 @@
 
     def evaluate_residual_theta(self, x):
         r"""
-=======
-
-    def evaluate_residual_mu(self, x):
-        r"""
-        Numerically evaluate the residual function for :math:`\hat{\mu}(x)`
-
-        Parameters
-        ----------
-        x : numpy.ndarray
-            Values of the independent variable at which to evaluate the
-            residual function.
-
-        Returns
-        -------
-        residual : numpy.ndarray
-            Residuals given the approximation :math:`\hat{\mu}(x)`.
-
-        """
-        V = np.hstack((self.evaluate_mu(x), self.evaluate_theta(x)))
-        residual = (self.evaluate_mu_prime(x) -
-                    self.evaluate_rhs_mu_prime(x, V))
-        return residual
-
-    def evaluate_residual_theta(self, x):
-        r"""
->>>>>>> 04a3c86a
         Numerically evaluate the residual function for :math:`\hat{\theta}(x)`
 
         Parameters
